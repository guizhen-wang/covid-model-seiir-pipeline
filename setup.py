--- conflicted
+++ resolved
@@ -26,10 +26,6 @@
         'pyyaml',
         'slime',
         'odeopt>=0.1.1',
-<<<<<<< HEAD
-
-=======
->>>>>>> f1591faf
     ]
 
     test_requirements = [
