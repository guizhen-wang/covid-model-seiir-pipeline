data:
<<<<<<< HEAD
  infection_version: '2021_01_26.06'
  covariate_version: '2021_01_20.01'
=======
  infection_version: '2021_01_27.04'
  covariate_version: '2021_01_27.24'
>>>>>>> 3b6d0258
  mortality_rate_version: 'best'
  coefficient_version: ''
  location_set_version_id: ''
  location_set_file: '/ihme/covid-19/seir-pipeline-outputs/metadata-inputs/location_metadata_810.csv'
  output_root: ''
workflow:
  project: 'proj_covid'
  queue: 'd.q'
  tasks:
    beta_regression:
      max_runtime_seconds: 3000
      m_mem_free: '2G'
      num_cores: 1
    hospital_correction_factors:
      max_runtime_seconds: 3000
      m_mem_free: '20G'
      num_cores: 26
regression_parameters:
  n_draws: 1000
  day_shift: [0, 11]
  alpha: [0.9, 1.0]
  sigma: [0.2, 0.3333]
  gamma1: [0.5, 0.5]
  gamma2: [0.3333, 1.0]
  solver_dt: 0.1
  sequential_refit: False
hospital_parameters:
  hospital_stay_death: 6
  hospital_stay_recover: 14
  hospital_stay_recover_icu: 20
  hospital_to_icu: 3
  icu_stay_recover: 13
  icu_ratio: 0.25
  intubation_ratio: 0.85
  correction_factor_smooth_window: 14
  hospital_correction_factor_min: 0.5
  hospital_correction_factor_max: 25
  icu_correction_factor_min: 0.05
  icu_correction_factor_max: 0.95
  intubation_correction_factor_min: 0.35
  intubation_correction_factor_max: 1.0
  correction_factor_average_window: 42
  correction_factor_application_window: 42
covariates:
  intercept:
    # Ordering of covariates in regression.  Covariates with the same order
    # will be regressed simultaneously. Zero-indexed.
    order: 0
    # Whether to use random effects.
    use_re: True
    # Fixed effect Gaussian prior params. [mean, sd]
    gprior: [0.0, 1000.0]
    # Lower and upper bounds for fixed + random effects. [lower, upper]
    bounds: [-1000.0, 1000.0]
    # Variance of the random effect.  Float
    re_var: 1000.0
    # Whether this covariate has draws or not.
    draws: False
  pneumonia:
    order: 0
    use_re: False
    gprior: [0.0, 1000.0]
    bounds: [0.8, 1.3]
    re_var: 1.0
    draws: False
  mobility:
    order: 0
    use_re: False
    gprior: [0.0, 1000.0]
    bounds: [0.0, 1000.0]
    re_var: 1.0
    draws: False
  mask_use:
    order: 0
    use_re: False
    gprior: [0.0, 0.21]
    bounds: [-1000.0, -0.5]
    re_var: 1.0
    draws: False
  testing:
    order: 0
    use_re: False
    gprior: [0.0, 40.0]
    bounds: [-80.0, 0.0]
    re_var: 1.0
    draws: False
  air_pollution_pm_2_5:
    order: 0
    use_re: False
    gprior: [0.0, 1000.0]
    bounds: [0.0, 1000.0]
    re_var: 1.0
    draws: False
  smoking_prevalence:
    order: 0
    use_re: False
    gprior: [0.0, 1000]
    bounds: [0.0, 1.0]
    re_var: 1.0
    draws: False
  lri_mortality:
    order: 0
    use_re: False
    gprior: [0.0, 1000.0]
    bounds: [0.0, 1000.0]
    re_var: 1.0
    draws: False
  proportion_under_100m:
    order: 0
    use_re: False
    gprior: [0.0, 1000.0]
    bounds: [0.0, 1000.0]
    re_var: 1.0
    draws: False
  proportion_over_2_5k:
    order: 0
    use_re: False
    gprior: [0.0, 0.001]
    bounds: [0.0, 1000.0]
    re_var: 1.0
    draws: False<|MERGE_RESOLUTION|>--- conflicted
+++ resolved
@@ -1,11 +1,6 @@
 data:
-<<<<<<< HEAD
-  infection_version: '2021_01_26.06'
-  covariate_version: '2021_01_20.01'
-=======
   infection_version: '2021_01_27.04'
   covariate_version: '2021_01_27.24'
->>>>>>> 3b6d0258
   mortality_rate_version: 'best'
   coefficient_version: ''
   location_set_version_id: ''
