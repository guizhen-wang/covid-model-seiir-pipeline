--- conflicted
+++ resolved
@@ -1,9 +1,5 @@
 data:
-<<<<<<< HEAD
   forecast_version: '2021_01_19.04'
-=======
-  forecast_version: '2021_01_18.02'
->>>>>>> 89da4032
   scenarios:
     - 'worse'
     - 'reference'
