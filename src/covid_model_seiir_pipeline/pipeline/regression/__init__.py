--- conflicted
+++ resolved
@@ -10,17 +10,4 @@
 from covid_model_seiir_pipeline.pipeline.regression.task import (
     beta_regression,
     hospital_correction_factors,
-)
-from covid_model_seiir_pipeline.pipeline.regression.model import (
-<<<<<<< HEAD
-    HospitalMetrics,
-    HospitalCorrectionFactors,
-    get_death_weights,
-    compute_hospital_usage,
-=======
-    HospitalFatalityRatioData,
-    HospitalCorrectionsData,
-    HospitalMetrics,
-    HospitalCorrectionFactors,
->>>>>>> 97639ef2
 )