--- conflicted
+++ resolved
@@ -14,7 +14,7 @@
 )
 from covid_model_seiir_pipeline.pipeline.regression.model import (
     HospitalFatalityRatioData,
-    HospitalCorrectionsData,
+    HospitalCensusData,
 )
 
 
@@ -334,21 +334,4 @@
         io.dump(df, self.regression_root.hospitalizations(measure=measure))
 
     def load_hospital_data(self, measure: str) -> pd.DataFrame:
-<<<<<<< HEAD
-        return io.load(self.regression_root.hospitalizations(measure=measure))
-
-
-@dataclass
-class HospitalFatalityRatioData:
-    age_specific: pd.Series
-    all_age: pd.Series
-
-
-@dataclass
-class HospitalCensusData:
-    hospital_census: pd.Series
-    icu_census: pd.Series
-    ventilator_census: pd.Series
-=======
-        return io.load(self.regression_root.hospitalizations(measure=measure))
->>>>>>> 97639ef2
+        return io.load(self.regression_root.hospitalizations(measure=measure))