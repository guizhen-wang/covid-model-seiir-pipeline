import click
from covid_shared import cli_tools, paths
from loguru import logger

from covid_model_seiir_pipeline import regression, ode_fit, forecasting, utilities

DEFAULT_SEIIR_OUTPUT_ROOT = '/ihme/scratch/users/miker985/seiir-tests'


@click.group()
def seiir():
    pass


@seiir.command()
@cli_tools.pass_run_metadata()
@click.argument('fit_specification')
@click.option('--infection-version',
              type=click.Path(file_okay=False),
              default=paths.BEST_LINK,
              help="Which version of infectionator inputs to use in the"
                   "regression.")
@click.option('-l', '--location-specification',
              type=click.STRING,
              help="Either a location set version id used to pull a list of"
                   "locations to run, or a full path to a file describing"
                   "the location set.")
<<<<<<< HEAD
@cli_tools.add_output_options(paths.SEIR_FIT_OUTPUTS)
=======
@cli_tools.add_output_options(default_output_root=DEFAULT_SEIIR_OUTPUT_ROOT)
>>>>>>> f6ec05d8
@cli_tools.add_verbose_and_with_debugger
def fit(run_metadata,
        fit_specification,
        infection_version,
        location_specification,
        output_root, mark_best, production_tag,
        verbose, with_debugger):
    """Runs a beta fit on a set of infection data."""
    cli_tools.configure_logging_to_terminal(verbose)

    fit_spec = ode_fit.FitSpecification.from_path(fit_specification)

    # Resolve CLI overrides and specification values with defaults into
    # final run arguments.
    infection_root = utilities.get_input_root(infection_version,
                                              fit_spec.data.infection_version,
                                              paths.INFECTIONATOR_OUTPUTS)
    locations_set_version_id, location_set_file = utilities.get_location_metadata(
        location_specification,
        fit_spec.data.location_set_version_id,
        fit_spec.data.location_set_file
    )
    output_root = utilities.get_output_root(output_root, fit_spec.data.output_root)
    cli_tools.setup_directory_structure(output_root, with_production=True)
    run_directory = cli_tools.make_run_directory(output_root)

    # Make the fit specification consistent with the resolved arguments
    # and dump to disk.
    fit_spec.data.infection_version = str(infection_root)
    fit_spec.data.location_set_version_id = locations_set_version_id
    fit_spec.data.location_set_file = location_set_file
    fit_spec.data.output_root = str(run_directory)
    fit_spec.dump(run_directory / 'fit_specification.yaml')

    # Update the run metadata with our extra info.
    run_metadata.update_from_path('infectionator_metadata',
                                  infection_root / paths.METADATA_FILE_NAME)
    run_metadata['output_path'] = str(run_directory)
    run_metadata['ode_fit_specification'] = fit_spec.to_dict()

    cli_tools.configure_logging_to_files(run_directory)
    main = cli_tools.monitor_application(ode_fit.do_beta_fit,
                                         logger, with_debugger)
    app_metadata, _ = main(fit_spec, run_directory)

    run_metadata['app_metadata'] = app_metadata.to_dict()
    run_metadata.dump(run_directory / 'metadata.yaml')

    cli_tools.make_links(app_metadata, run_directory, mark_best, production_tag)

    logger.info('**Done**')


@seiir.command()
@cli_tools.pass_run_metadata()
@click.argument('regression_specification',
                type=click.Path(exists=True, dir_okay=False))
@click.option('--ode-fit-version',
              type=click.Path(file_okay=False),
              help="Which version of ode fit inputs to use in the"
                   "regression.")
@click.option('--covariates-version',
              type=click.Path(file_okay=False),
              help=('Which version of the covariates to use in the '
                    'regression.'))
<<<<<<< HEAD
@cli_tools.add_output_options(paths.SEIR_REGRESSION_OUTPUTS)
=======
@cli_tools.add_output_options(default_output_root=DEFAULT_SEIIR_OUTPUT_ROOT)
>>>>>>> f6ec05d8
@cli_tools.add_verbose_and_with_debugger
def regress(run_metadata,
            regression_specification,
            ode_fit_version, covariates_version,
            output_root, mark_best, production_tag,
            verbose, with_debugger):
    """Perform beta regression for a set of infections and covariates."""
    cli_tools.configure_logging_to_terminal(verbose)

    regression_spec = regression.RegressionSpecification.from_path(regression_specification)

    # Resolve CLI overrides and specification values with defaults into
    # final run arguments.
    ode_fit_root = utilities.get_input_root(ode_fit_version,
                                            regression_spec.data.ode_fit_version,
                                            paths.SEIR_FIT_OUTPUTS)
    covariates_root = utilities.get_input_root(covariates_version,
                                               regression_spec.data.covariate_version,
                                               paths.SEIR_COVARIATES_OUTPUT_ROOT)
    output_root = utilities.get_output_root(output_root,
                                            regression_spec.data.output_root)
    cli_tools.setup_directory_structure(output_root, with_production=True)
    run_directory = cli_tools.make_run_directory(output_root)

    # Make the regression specification consistent with the resolved arguments
    # and dump to disk.
    regression_spec.data.ode_fit_version = str(ode_fit_root)
    regression_spec.data.covariate_version = str(covariates_root)
    regression_spec.data.output_root = str(run_directory)
    regression_spec.dump(run_directory / 'regression_specification.yaml')

    for key, input_root in zip(['ode_fit_metadata', 'covariates_metadata'],
                               [ode_fit_root, covariates_root]):
        run_metadata.update_from_path(key, input_root / paths.METADATA_FILE_NAME)
    run_metadata['output_path'] = str(run_directory)
    run_metadata['regression_specification'] = regression_spec.to_dict()

    cli_tools.configure_logging_to_files(run_directory)
    main = cli_tools.monitor_application(regression.do_beta_regression,
                                         logger, with_debugger)
    app_metadata, _ = main(regression_spec, run_directory)

    run_metadata['app_metadata'] = app_metadata.to_dict()
    run_metadata.dump(run_directory / 'metadata.yaml')

    cli_tools.make_links(app_metadata, run_directory, mark_best, production_tag)

    logger.info('**Done**')


@seiir.command()
@cli_tools.pass_run_metadata()
@click.argument('forecast_specification',
                type=click.Path(exists=True, dir_okay=False))
@click.option('--regression-version',
              type=click.Path(file_okay=False),
              help="Which version of ode fit inputs to use in the"
                   "regression.")
<<<<<<< HEAD
@cli_tools.add_output_options(paths.SEIR_FORECAST_OUTPUTS)
=======
@cli_tools.add_output_options(default_output_root=DEFAULT_SEIIR_OUTPUT_ROOT)
>>>>>>> f6ec05d8
@cli_tools.add_verbose_and_with_debugger
def forecast(run_metadata,
             forecast_specification,
             regression_version,
             output_root, mark_best, production_tag,
             verbose, with_debugger):
    """Perform beta forecast for a set of scenarios on a regression."""
    cli_tools.configure_logging_to_terminal(verbose)

    forecast_spec = forecasting.ForecastSpecification.from_path(forecast_specification)

    regression_root = utilities.get_input_root(regression_version,
                                               forecast_spec.data.regression_version,
                                               paths.SEIR_REGRESSION_OUTPUTS)
    output_root = utilities.get_output_root(output_root,
                                            forecast_spec.data.output_root)
    cli_tools.setup_directory_structure(output_root, with_production=True)
    run_directory = cli_tools.make_run_directory(output_root)

    forecast_spec.data.regression_version = str(regression_root.resolve())
    forecast_spec.data.output_root = str(run_directory)
    forecast_spec.dump(run_directory / 'forecast_specification.yaml')

    run_metadata.update_from_path('regression_metadata', regression_root / paths.METADATA_FILE_NAME)
    run_metadata['output_path'] = str(run_directory)
    run_metadata['forecast_specification'] = forecast_spec.to_dict()

    cli_tools.configure_logging_to_files(run_directory)
    main = cli_tools.monitor_application(forecasting.do_beta_forecast,
                                         logger, with_debugger)
    app_metadata, _ = main(forecast_spec, regression_root, run_directory)

    run_metadata['app_metadata'] = app_metadata.to_dict()
    run_metadata.dump(run_directory / 'metadata.yaml')

    cli_tools.make_links(app_metadata, run_directory, mark_best, production_tag)

    logger.info('**Done**')<|MERGE_RESOLUTION|>--- conflicted
+++ resolved
@@ -25,11 +25,7 @@
               help="Either a location set version id used to pull a list of"
                    "locations to run, or a full path to a file describing"
                    "the location set.")
-<<<<<<< HEAD
 @cli_tools.add_output_options(paths.SEIR_FIT_OUTPUTS)
-=======
-@cli_tools.add_output_options(default_output_root=DEFAULT_SEIIR_OUTPUT_ROOT)
->>>>>>> f6ec05d8
 @cli_tools.add_verbose_and_with_debugger
 def fit(run_metadata,
         fit_specification,
@@ -95,11 +91,7 @@
               type=click.Path(file_okay=False),
               help=('Which version of the covariates to use in the '
                     'regression.'))
-<<<<<<< HEAD
 @cli_tools.add_output_options(paths.SEIR_REGRESSION_OUTPUTS)
-=======
-@cli_tools.add_output_options(default_output_root=DEFAULT_SEIIR_OUTPUT_ROOT)
->>>>>>> f6ec05d8
 @cli_tools.add_verbose_and_with_debugger
 def regress(run_metadata,
             regression_specification,
@@ -158,11 +150,7 @@
               type=click.Path(file_okay=False),
               help="Which version of ode fit inputs to use in the"
                    "regression.")
-<<<<<<< HEAD
 @cli_tools.add_output_options(paths.SEIR_FORECAST_OUTPUTS)
-=======
-@cli_tools.add_output_options(default_output_root=DEFAULT_SEIIR_OUTPUT_ROOT)
->>>>>>> f6ec05d8
 @cli_tools.add_verbose_and_with_debugger
 def forecast(run_metadata,
              forecast_specification,
