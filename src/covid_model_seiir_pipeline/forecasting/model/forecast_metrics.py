--- conflicted
+++ resolved
@@ -130,16 +130,8 @@
     i1 = components[[c for c in seiir_compartments if 'I1' in c]].sum(axis=1)
     i2 = components[[c for c in seiir_compartments if 'I2' in c]].sum(axis=1)
     n = infection_data.groupby('location_id')['pop'].max()
-<<<<<<< HEAD
-    
-    if ode_system == 'old_theta':
-        avg_gamma = 1 / (1 / gamma1 + 1 / gamma2)
-        r_controlled = beta * alpha / avg_gamma * (i1 + i2) ** (alpha - 1)
-    elif ode_system in ['new_theta', 'vaccine']:
-=======
 
-    if ode_system == 'normal':
->>>>>>> 9d1570a8
+    if ode_system in ['normal', 'vaccine']:
         avg_gamma = 1 / (1 / (gamma1*(sigma - theta)) + 1 / (gamma2*(sigma - theta)))
         r_controlled = beta * alpha * sigma / avg_gamma * (i1 + i2) ** (alpha - 1)
     else:
