--- conflicted
+++ resolved
@@ -108,7 +108,6 @@
         return np.array([ds, de, di1, di2, dr])
 
 
-<<<<<<< HEAD
 class _VaccineSEIIR(ODESys):
     """Customized SEIIR ODE system."""
 
@@ -140,8 +139,8 @@
         self.components = [f'{group}{component}' for group, component in itertools.product(self.groups, self.group_components)]
 
         super().__init__(self.system, self.params, self.components, *args)
-        
-    def _group_system(self, beta: float, theta_plus: float, theta_minus: float, 
+
+    def _group_system(self, beta: float, theta_plus: float, theta_minus: float,
                       psi: np.array, y: np.array) -> np.array:
         unvaccinated, vaccinated = y[:5], y[5:]
         s, e, i1, i2, r = unvaccinated
@@ -171,7 +170,7 @@
         di2_v = self.gamma1*i1_v - self.gamma2*i2_v + psi_i2*i2
         dr_v = self.gamma2*i2_v + theta_minus*e_v + psi_r*r
         dr_sv = self.eta*psi_s*s
-        
+
         return np.array([ds, de, di1, di2, dr,
                          ds_v, de_v, di1_v, di2_v, dr_v, dr_sv])
 
@@ -181,75 +180,16 @@
         beta, theta, psi = p
         theta_plus = max(theta, 0.)
         theta_minus = -min(theta, 0.)
-        
+
         y = np.split(y.copy(), len(self.groups))
         psi = [psi * 0.5, psi * 0.5]
-        
+
         dy = [self._group_system(beta, theta_plus, theta_minus, psi_i, y_i) for psi_i, y_i in zip(psi, y)]
         dy = np.hstack(dy)
-        
+
         return dy
 
 
-class _SemiRelativeThetaSEIIR(ODESys):
-    """Customized SEIIR ODE system."""
-
-    def __init__(self,
-                 alpha: float,
-                 sigma: float,
-                 gamma1: float,
-                 gamma2: float,
-                 N: Union[int, float],
-                 delta: float,
-                 *args):
-        """Constructor of CustomizedSEIIR.
-        """
-        self.alpha = alpha
-        self.sigma = sigma
-        self.gamma1 = gamma1
-        self.gamma2 = gamma2
-        self.N = N
-        self.delta = delta
-
-        # create parameter names
-        self.params = ['beta', 'theta']
-
-        # create component names
-        self.components = ['S', 'E', 'I1', 'I2', 'R']
-
-        super().__init__(self.system, self.params, self.components, *args)
-
-    def system(self, t: float, y: np.ndarray, p: np.ndarray) -> np.ndarray:
-        """ODE System.
-        """
-        beta = p[0]
-        theta = p[1]
-
-        s = y[0]
-        e = y[1]
-        i1 = y[2]
-        i2 = y[3]
-        r = y[4]
-
-        theta_plus = max(theta, 0.) * s / 1_000_000
-        theta_minus = min(theta, 0.)
-        theta_tilde = int(theta_plus != theta_minus)
-        theta_minus_alt = (self.gamma1 - self.delta) * i1 - self.sigma * e - theta_plus
-        effective_theta_minus = max(theta_minus, theta_minus_alt) * theta_tilde
-
-        new_e = beta*(s/self.N)*(i1 + i2)**self.alpha
-
-        ds = -new_e - theta_plus
-        de = new_e - self.sigma*e
-        di1 = self.sigma*e - self.gamma1*i1 + theta_plus + effective_theta_minus
-        di2 = self.gamma1*i1 - self.gamma2*i2
-        dr = self.gamma2 * i2 - effective_theta_minus
-
-        return np.array([ds, de, di1, di2, dr])
-
-
-=======
->>>>>>> 9d1570a8
 @dataclass(frozen=True)
 class _SeiirModelSpecs:
     alpha: float
@@ -273,18 +213,11 @@
 class _ODERunner:
 
     def __init__(self, solver_name: str, seir_model: str, model_specs: _SeiirModelSpecs):
-<<<<<<< HEAD
         self.model_name = seir_model
-        if seir_model == 'old_theta':
-            self.model = _SemiRelativeThetaSEIIR(**asdict(model_specs))
-        elif seir_model == 'new_theta':
-            self.model = _RelativeThetaSEIIR(**asdict(model_specs))
+        if seir_model == 'normal':
+            self.model = _SEIIR(**asdict(model_specs))
         elif seir_model == 'vaccine':
             self.model = _VaccineSEIIR(**asdict(model_specs))
-=======
-        if seir_model == 'normal':
-            self.model = _SEIIR(**asdict(model_specs))
->>>>>>> 9d1570a8
         else:
             raise NotImplementedError(f'Unknown model type {seir_model}.')
 
@@ -323,7 +256,7 @@
             ], axis=0).T
         else:
             raise NotImplementedError(f"Params not known for model type {self.model_name}.")
-            
+
         result = pd.DataFrame(
             data=result_array,
             columns=self.model.components + self.model.params + ['t']
