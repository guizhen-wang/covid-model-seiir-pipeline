import abc
from dataclasses import asdict as asdict_
from pathlib import Path
<<<<<<< HEAD
from typing import Dict, Union, Optional
=======
from pprint import pformat
from typing import Dict, Tuple, Union
>>>>>>> 0416d7ba

import numpy as np
import yaml


class YamlIOMixin:
    """Mixin for reading and writing yaml files."""

    @staticmethod
    def _coerce_path(path: Union[str, Path]) -> Path:
        path = Path(path)
        if path.suffix not in ['.yaml', '.yml']:
            raise ValueError('Path must point to a yaml file. '
                             f'You provided {str(path)}')
        return path

    @classmethod
    def _load(cls, path: Union[str, Path]):
        path = cls._coerce_path(path)
        with path.open() as f:
            data = yaml.full_load(f)

        return data

    @classmethod
    def _dump(cls, data, path: Union[str, Path]) -> None:
        path = cls._coerce_path(path)
        with path.open('w') as f:
            yaml.dump(data, f, sort_keys=False)


class Specification(YamlIOMixin):
    """Generic class for pipeline stage specifications."""

    @classmethod
    def from_path(cls, specification_path: Union[str, Path]) -> 'Specification':
        """Builds the specification from a file path."""
        spec_dict = cls._load(specification_path)
        return cls.from_dict(spec_dict)

    @classmethod
    def from_dict(cls, spec_dict: Dict) -> 'Specification':
        """Builds the specification from a dictionary."""
        args = cls.parse_spec_dict(spec_dict)
        return cls(*args)

    @classmethod
    @abc.abstractmethod
    def parse_spec_dict(cls, specification: Dict) -> Tuple:
        """Parses a dict representation of the specification into init args."""
        raise NotImplementedError

    @abc.abstractmethod
    def to_dict(self) -> Dict:
        """Coerce the specification to a dict."""
        raise NotImplementedError

    def dump(self, path: Union[str, Path]) -> None:
        """Writes this specification to a file."""
        data = self.to_dict()
        self._dump(data, path)

    def __repr__(self):
        return f'{self.__class__.__name__}(\n{pformat(self.to_dict())}\n)'


def asdict(data_class) -> Dict:
    """Type coerce items for easy serialization"""
    data = asdict_(data_class)
    out = {}
    for k, v in data.items():
        if isinstance(v, tuple):
            out[k] = list(v)
        elif isinstance(v, np.ndarray):
            out[k] = v.tolist()
        else:
            out[k] = v
    return out


class VersionDirectory:

    def __init__(self,
                 version_name: Optional[str] = None,
                 version_dir: Optional[Union[str, Path]] = None,
                 root_dir: Union[str, Path] = Path()):

        if version_name is None and version_dir is None:
            raise ValueError("must specify either regression_version or regression_dir.")
        elif version_name is not None and version_dir is not None:
            raise ValueError("cannot specify both regression_version and regression_dir. Try "
                             "regression_version and regression_root together or "
                             "regression_dir alone.")

        if version_dir is None:
            self.version_name = str(version_name)
            self.version_dir = Path(root_dir) / self.version_name
        else:
            self.version_dir = Path(version_dir)

        # reassign everything based on regression_dir
        self.root_dir = self.version_dir.parent
        self.version_name = self.version_dir.name<|MERGE_RESOLUTION|>--- conflicted
+++ resolved
@@ -1,12 +1,8 @@
 import abc
 from dataclasses import asdict as asdict_
 from pathlib import Path
-<<<<<<< HEAD
-from typing import Dict, Union, Optional
-=======
+from typing import Dict, Union, Optional, Tuple
 from pprint import pformat
-from typing import Dict, Tuple, Union
->>>>>>> 0416d7ba
 
 import numpy as np
 import yaml
