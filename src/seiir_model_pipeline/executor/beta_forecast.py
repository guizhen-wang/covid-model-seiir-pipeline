from argparse import ArgumentParser
import logging
import pandas as pd
import numpy as np

from seiir_model.model_runner import ModelRunner
from seiir_model.ode_forecasting.ode_runner import SiierdModelSpecs

from seiir_model_pipeline.core.versioner import args_to_directories
from seiir_model_pipeline.core.versioner import load_forecast_settings, load_regression_settings
from seiir_model_pipeline.core.versioner import INFECTION_COL_DICT, COVARIATE_COL_DICT

from seiir_model_pipeline.core.data import load_covariates, load_beta_fit, load_beta_params
from seiir_model_pipeline.core.data import load_mr_coefficients

from seiir_model_pipeline.core.model_inputs import convert_to_covmodel
from seiir_model_pipeline.core.model_inputs import get_ode_init_cond

from seiir_model_pipeline.core.utils import date_to_days

log = logging.getLogger(__name__)


def get_args():
    """
    Gets arguments from the command line.
    """
    parser = ArgumentParser()
    parser.add_argument("--location-id", type=int, required=True)
    parser.add_argument("--regression-version", type=str, required=True)
    parser.add_argument("--forecast-version", type=str, required=True)
    parser.add_argument("--coefficient-version", type=str, required=False, default=None)
    return parser.parse_args()


def main():
    args = get_args()
    
    log.info("Initiating SEIIR beta forecasting.")

    # -------------------------- LOAD INPUTS -------------------- #
    # Load metadata
    directories = args_to_directories(args)
    regression_settings = load_regression_settings(args.regression_version)
    forecast_settings = load_forecast_settings(args.forecast_version)

    # -------------------------- FORECAST THE BETA FORWARDS -------------------- #
    mr = ModelRunner()
<<<<<<< HEAD
    # Get all inputs for the beta forecasting
    # Get all inputs for the ODE
    scales = []
=======
>>>>>>> 68fa5dbb
    for draw_id in range(regression_settings.n_draws):
        print(f"On draw {draw_id}\n")

        # Load the previous beta fit compartments and ODE parameters
        beta_fit = load_beta_fit(
            directories, draw_id=draw_id,
            location_id=args.location_id
        )
        beta_params = load_beta_params(
            directories, draw_id=draw_id
        )

        # Convert settings to the covariates model and load covariates data
        _, all_covmodels_set = convert_to_covmodel(
            regression_settings.covariates, 
            regression_settings.covariates_order,
        )
        covariate_data = load_covariates(
            directories,
            covariate_version=forecast_settings.covariate_version,
            location_ids=[args.location_id]
        )

        # Figure out what date we need to forecast from (the end of the component fit in regression task)
        beta_fit_date = pd.to_datetime(beta_fit[INFECTION_COL_DICT['COL_DATE']])
        CURRENT_DATE = beta_fit[beta_fit_date == beta_fit_date.max()][INFECTION_COL_DICT['COL_DATE']].iloc[0]
        covariate_date = pd.to_datetime(covariate_data[COVARIATE_COL_DICT['COL_DATE']])
        covariate_data = covariate_data.loc[covariate_date >= beta_fit_date.max()].copy()

        # Load the regression coefficients
        regression_fit = load_mr_coefficients(
            directories=directories,
            draw_id=draw_id
        )
        # Forecast the beta forward with those coefficients
        forecasts = mr.predict_beta_forward_prod(
            covmodel_set=all_covmodels_set,
            df_cov=covariate_data,
            df_cov_coef=regression_fit,
            col_t=COVARIATE_COL_DICT['COL_DATE'],
            col_group=COVARIATE_COL_DICT['COL_LOC_ID']
        )

        betas = forecasts.beta_pred.values
        days = forecasts[COVARIATE_COL_DICT['COL_DATE']].values
        times = date_to_days(days)
        
        # Anchor the betas at the last observed beta (fitted)
        # and scale everything into the future from this anchor value
        anchor_beta = beta_fit.beta[beta_fit.date == CURRENT_DATE].iloc[0]
        scale = anchor_beta / betas[0]
        scales.append(scale)
        # scale = scale + (1 - scale)/10.0*np.arange(betas.size)
        # scale[11:] = 1.0
        betas = betas * scale

        # Get initial conditions based on the beta fit for forecasting into the future
        init_cond = get_ode_init_cond(
            beta_ode_fit=beta_fit,
            current_date=CURRENT_DATE,
            location_id=args.location_id
        ).astype(float)
        N = np.sum(init_cond)  # total population
        model_specs = SiierdModelSpecs(
            alpha=beta_params['alpha'],
            sigma=beta_params['sigma'],
            gamma1=beta_params['gamma1'],
            gamma2=beta_params['gamma2'],
            N=N
        )
        # Forecast all of the components based on the forecasted beta
        forecasted_components = mr.forecast(
            model_specs=model_specs,
            init_cond=init_cond,
            times=times,
            betas=betas,
            dt=regression_settings.solver_dt
        )
        forecasted_components[COVARIATE_COL_DICT['COL_DATE']] = days
        forecasted_components.to_csv(
            directories.location_draw_component_forecast_file(
                location_id=args.location_id,
                draw_id=draw_id
            )
        )
    df_scales = pd.DataFrame({
        'beta_scales': scales
    })
    df_scales.to_csv(
        directories.location_beta_scaling_file(
            location_id=args.location_id
        ),
        index=False
    )<|MERGE_RESOLUTION|>--- conflicted
+++ resolved
@@ -46,12 +46,11 @@
 
     # -------------------------- FORECAST THE BETA FORWARDS -------------------- #
     mr = ModelRunner()
-<<<<<<< HEAD
+
     # Get all inputs for the beta forecasting
     # Get all inputs for the ODE
     scales = []
-=======
->>>>>>> 68fa5dbb
+
     for draw_id in range(regression_settings.n_draws):
         print(f"On draw {draw_id}\n")
 
