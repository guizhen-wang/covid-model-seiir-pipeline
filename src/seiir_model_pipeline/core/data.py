import pandas as pd
import yaml
from dataclasses import dataclass
import os
from typing import List, Dict
import warnings

from seiir_model_pipeline.core.versioner import Directories, COVARIATE_COL_DICT, COVARIATE_CACHE, COVARIATE_DIR
from seiir_model_pipeline.core.versioner import INPUT_DIR

N_DRAWS = 1000


def get_covariate_version_from_best():
    file = COVARIATE_DIR / 'best/metadata.yaml'
    with open(file) as f:
        version = yaml.load(f, Loader=yaml.FullLoader)
    path = version['output_path'].split('/')[-1]
    return path


def get_missing_locations(directories, location_ids,
                          infection_version, covariate_version):
    infection_dir = INPUT_DIR / infection_version
    infection_loc = [x.split('_')[-1] for x in os.listdir(infection_dir)
                     if os.path.isdir(infection_dir / x)]
    infection_loc = [int(x) for x in infection_loc if x.isdigit()]

<<<<<<< HEAD
    with open(directories.get_missing_covariate_locations_file(covariate_version)) as f:
=======
    missing_infection_loc = list()
    for loc in location_ids:
        if loc not in infection_loc:
            missing_infection_loc.append(loc)
    warnings.warn('Locations missing from infection data: ' + str(missing_infection_loc))

    with open(directories.get_missing_covariate_locations_file()) as f:
>>>>>>> 8e67ade2
        covariate_metadata = yaml.load(f, Loader=yaml.FullLoader)

    missing_covariate_loc = list()
    for k, v in covariate_metadata.items():
        missing_covariate_loc += v
    missing_covariate_loc = list(set(missing_covariate_loc))
    warnings.warn('Locations missing from covariate data: ' + str(missing_covariate_loc))

    return [x for x in location_ids if x not in infection_loc or x in missing_covariate_loc]


def load_all_location_data(directories, location_ids, draw_id):
    dfs = dict()
    for loc in location_ids:
        file = directories.get_infection_file(location_id=loc, draw_id=draw_id)
        dfs[loc] = pd.read_csv(file)
    return dfs


def load_component_forecasts(directories, location_id, draw_id):
    df = pd.read_csv(
        directories.location_draw_component_forecast_file(
            location_id=location_id, draw_id=draw_id
        )
    )
    return df


def load_covariates(directories, covariate_version, location_ids, draw_id=None):
    df = pd.read_csv(directories.get_cached_covariates_file(covariate_version, draw_id=draw_id))
    if location_ids is not None:
        assert isinstance(location_ids, List)
        df = df.loc[df[COVARIATE_COL_DICT['COL_LOC_ID']].isin(location_ids)].copy()
    return df


@dataclass
class CovariateFormatter:

    directories: Directories
    covariate_draw_dict: Dict[str, bool]
    location_ids: List[int]

    def __post_init__(self):
        self.col_observed = COVARIATE_COL_DICT['COL_OBSERVED']
        self.col_loc_id = COVARIATE_COL_DICT['COL_LOC_ID']
        self.col_date = COVARIATE_COL_DICT['COL_DATE']

    def format_covariates(self, covariate_version, draw_id=None):
        dfs = pd.DataFrame()
        value_columns = []
        for name, pull_draws in self.covariate_draw_dict.items():
            df = pd.read_csv(self.directories.get_covariate_file(
                covariate_name=name, covariate_version=covariate_version
            ))
            if draw_id is not None:
                if pull_draws:
                    value_column = f'draw_{draw_id}'
                else:
                    value_column = name
            else:
                value_column = name
            value_columns.append(value_column)
            df = df.loc[~df[value_column].isnull()].copy()
            if dfs.empty:
                dfs = df
            else:
                # time dependent covariates versus not
                if self.col_date in df.columns:
                    dfs = dfs.merge(df, on=[self.col_loc_id, self.col_date])
                else:
                    dfs = dfs.merge(df, on=[self.col_loc_id])
        dfs = dfs[[self.col_loc_id, self.col_date] + value_columns]
        dfs = dfs.loc[dfs[self.col_loc_id].isin(self.location_ids)].copy()
        return dfs


def get_new_cache_version(covariate_version):
    if covariate_version == 'best':
        covariate_version = get_covariate_version_from_best()
    dirs = os.listdir(COVARIATE_CACHE)
    dirs = [x.split('.') for x in dirs]
    matched_versions = [x for x in dirs if '.'.join([x[0], x[1]]) == covariate_version]
    version = len(matched_versions) + 1
    new_version = f'{covariate_version}.{version:02}'
    os.makedirs(COVARIATE_CACHE / new_version)
    os.system(f'cp {str(COVARIATE_DIR / covariate_version / "metadata.yaml")} '
              f'{str(COVARIATE_CACHE / new_version / "metadata.yaml")}')
    os.system(f'cp {str(COVARIATE_DIR / covariate_version / "dropped_locations.yaml")} '
              f'{str(COVARIATE_CACHE / new_version / "dropped_locations.yaml")}')
    return new_version


def cache_covariates(directories, covariate_version, location_ids, covariate_draw_dict):
    cache_version = get_new_cache_version(covariate_version)
    formatter = CovariateFormatter(
        directories=directories, covariate_draw_dict=covariate_draw_dict,
        location_ids=location_ids
    )
    pull_draws = any(covariate_draw_dict.values())
    if pull_draws:
        for draw_id in range(N_DRAWS):
            df = formatter.format_covariates(covariate_version, draw_id=draw_id)
            df.to_csv(directories.get_cached_covariates_file(covariate_version=cache_version, draw_id=draw_id))
    else:
        df = formatter.format_covariates(covariate_version)
        df.to_csv(directories.get_cached_covariates_file(covariate_version=cache_version))

    return cache_version


def load_mr_coefficients(directories, draw_id):
    df = pd.read_csv(directories.get_draw_coefficient_file(draw_id))
    return df


def load_beta_fit(directories, draw_id, location_id):
    df = pd.read_csv(directories.get_draw_beta_fit_file(location_id, draw_id))
    return df


def load_beta_params(directories, draw_id):
    df = pd.read_csv(directories.get_draw_beta_param_file(draw_id))
    return df.set_index('params')['values'].to_dict()


def load_peaked_dates(filepath, col_loc_id, col_date):
    df = pd.read_csv(filepath)
    return dict(zip(df[col_loc_id], df[col_date]))<|MERGE_RESOLUTION|>--- conflicted
+++ resolved
@@ -25,20 +25,14 @@
     infection_loc = [x.split('_')[-1] for x in os.listdir(infection_dir)
                      if os.path.isdir(infection_dir / x)]
     infection_loc = [int(x) for x in infection_loc if x.isdigit()]
-
-<<<<<<< HEAD
-    with open(directories.get_missing_covariate_locations_file(covariate_version)) as f:
-=======
     missing_infection_loc = list()
     for loc in location_ids:
         if loc not in infection_loc:
             missing_infection_loc.append(loc)
     warnings.warn('Locations missing from infection data: ' + str(missing_infection_loc))
 
-    with open(directories.get_missing_covariate_locations_file()) as f:
->>>>>>> 8e67ade2
+    with open(directories.get_missing_covariate_locations_file(covariate_version)) as f:
         covariate_metadata = yaml.load(f, Loader=yaml.FullLoader)
-
     missing_covariate_loc = list()
     for k, v in covariate_metadata.items():
         missing_covariate_loc += v
